--- conflicted
+++ resolved
@@ -96,7 +96,7 @@
 	"Deleted {tagName}": "{tagName} gelöscht",
 	"Description": "Beschreibung",
 	"Desktop Notifications": "Desktop-Benachrichtigungen",
-	"Didn't find your language?": "Deine Sprache nicht gefunden?",
+	"Didn't find your language?": "Deine Sprache nicht vorhanden?",
 	"Disabled": "Deaktiviert",
 	"Discover a modelfile": "Eine Modelfiles entdecken",
 	"Discover a prompt": "Einen Prompt entdecken",
@@ -315,15 +315,9 @@
 	"When history is turned off, new chats on this browser won't appear in your history on any of your devices.": "Wenn die Historie ausgeschaltet ist, werden neue Chats nicht in Deiner Historie auf Deine Geräte angezeigt.",
 	"Whisper (Local)": "Whisper (Lokal)",
 	"Write a prompt suggestion (e.g. Who are you?)": "Gebe einen Prompt-Vorschlag ein (z.B. Wer bist du?)",
-<<<<<<< HEAD
-	"Write a summary in 50 words that summarizes [topic or keyword]": "Schreibe eine kurze Zusammenfassung in 50 Wörtern, die [Thema oder Schlüsselwort] zusammenfasst.",
-	"You": "Du",
-	"You can help us translate the WebUI.": "Du kannst uns bei der Übersetzung der WebUI helfen.",
-	"You're a helpful assistant.": "Du bist ein hilfreicher Assistent."
-=======
 	"Write a summary in 50 words that summarizes [topic or keyword].": "Schreibe eine kurze Zusammenfassung in 50 Wörtern, die [Thema oder Schlüsselwort] zusammenfasst.",
 	"You": "Du",
 	"You're a helpful assistant.": "Du bist ein hilfreicher Assistent.",
-	"You're now logged in.": ""
->>>>>>> f7e10e1f
+	"You're now logged in.": "Du bist nun eingeloggt.",
+	"You can help us translate the WebUI.": "Du kannst uns bei der Übersetzung der WebUI helfen."
 }